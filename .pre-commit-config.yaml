--- conflicted
+++ resolved
@@ -28,15 +28,12 @@
         args: ["--remove"]
       - id: mixed-line-ending
         args: ["--fix=lf"]
-<<<<<<< HEAD
-=======
   - repo: https://github.com/markdownlint/markdownlint
     rev: v0.11.0
     hooks:
       - id: markdownlint
         args: ["-r", "~MD002,~MD013,~MD029,~MD033,~MD034",
               "-t", "allow_different_nesting"]
->>>>>>> 13f002d7
   - repo: https://github.com/codespell-project/codespell
     rev: v2.1.0
     hooks:
